--- conflicted
+++ resolved
@@ -176,16 +176,6 @@
   }
 
   #[test]
-<<<<<<< HEAD
-  fn challenge_15() {
-    // PKCS#7 padding validation.
-    // https://cryptopals.com/sets/2/challenges/15
-    assert_eq!(pkcs7_padding_len(b"ICE ICE BABY\x04\x04\x04\x04"), Some(4));
-    assert_eq!(pkcs7_padding_len(b"ICE ICE BABY\x05\x05\x05\x05"), None);
-    assert_eq!(pkcs7_padding_len(b"ICE ICE BABY\x01\x02\x03\x04"), None);
-    assert_eq!(pkcs7_padding_len(b"ICE ICE BABY\x00"), None);
-    assert_eq!(pkcs7_padding_len(b""), Some(0));
-=======
   fn challenge_14() {
     // Byte-at-a-time ECB decryption (Harder).
     // https://cryptopals.com/sets/2/challenges/14
@@ -200,6 +190,16 @@
       .unwrap();
     let oracle = RndAesOracle::new(&plaintext);
     assert_eq!(break_ecb_hard(&oracle), plaintext);
->>>>>>> 5208ae8f
+  }
+
+  #[test]
+  fn challenge_15() {
+    // PKCS#7 padding validation.
+    // https://cryptopals.com/sets/2/challenges/15
+    assert_eq!(pkcs7_padding_len(b"ICE ICE BABY\x04\x04\x04\x04"), Some(4));
+    assert_eq!(pkcs7_padding_len(b"ICE ICE BABY\x05\x05\x05\x05"), None);
+    assert_eq!(pkcs7_padding_len(b"ICE ICE BABY\x01\x02\x03\x04"), None);
+    assert_eq!(pkcs7_padding_len(b"ICE ICE BABY\x00"), None);
+    assert_eq!(pkcs7_padding_len(b""), Some(0));
   }
 }